# Byte-compiled / optimized / DLL files
__pycache__/
*.py[cod]

# C extensions
*.so

# Distribution / packaging
.Python
env/
build/
develop-eggs/
dist/
downloads/
eggs/
lib/
lib64/
parts/
sdist/
var/
*.egg-info/
.installed.cfg
*.egg

# PyInstaller
#  Usually these files are written by a python script from a template
#  before PyInstaller builds the exe, so as to inject date/other infos into it.
*.manifest
*.spec

# Installer logs
pip-log.txt
pip-delete-this-directory.txt

# Unit test / coverage reports
htmlcov/
.tox/
.coverage
.cache
nosetests.xml
coverage.xml

# Translations
*.mo
*.pot

# Django stuff:
*.log

# Sphinx documentation
docs/_build/
docs2/_build/

# PyBuilder
target/

# Backups
*.bak
*~
.#*
*#
*.swp
*.swo

.ipynb*
samples2/

# Ignore test files in Datas
datas/*.py

<<<<<<< HEAD
# Ignore nose tests temp files
.noseids

# PyCharm dirs:
.idea
=======
.idea/

samples/1/stock_data/*
datas/
>>>>>>> 51b5a6cd
<|MERGE_RESOLUTION|>--- conflicted
+++ resolved
@@ -68,15 +68,11 @@
 # Ignore test files in Datas
 datas/*.py
 
-<<<<<<< HEAD
 # Ignore nose tests temp files
 .noseids
 
 # PyCharm dirs:
-.idea
-=======
 .idea/
 
 samples/1/stock_data/*
-datas/
->>>>>>> 51b5a6cd
+datas/