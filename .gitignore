# Byte-compiled / optimized / DLL files
__pycache__/
*.py[cod]

# C extensions
*.so


# Nate's wip
wip/
*.wip

# Distribution / packaging
.Python
env/
build/
develop-eggs/
dist/
downloads/
eggs/
lib/
lib64/
parts/
sdist/
var/
*.egg-info/
.installed.cfg
*.egg

# PyInstaller
#  Usually these files are written by a python script from a template
#  before PyInstaller builds the exe, so as to inject date/other infos into it.
*.manifest
*.spec

# Installer logs
pip-log.txt
pip-delete-this-directory.txt

# Unit test / coverage reports
htmlcov/
.tox/
.coverage
.cache
nosetests.xml
coverage.xml

# Translations
*.mo
*.pot

# Django stuff:
*.log

# Sphinx documentation
docs/_build/
docs2/_build/

# PyBuilder
target/

# Backups
*.bak
*~
.#*
*#
*.swp
*.swo

.ipynb*
samples2/

# Ignore test files in Datas
datas/*.py

<<<<<<< HEAD
# Ignore nose tests temp files
.noseids

# PyCharm dirs:
.idea/

backtrader_try.ipynb
backtrader_live_test.ipynb
live_backtrader.zip
readme.md
samples/1/stock_data/*
datas/
=======
.idea/

turtle/data/*
>>>>>>> be38a8a1
<|MERGE_RESOLUTION|>--- conflicted
+++ resolved
@@ -73,21 +73,10 @@
 # Ignore test files in Datas
 datas/*.py
 
-<<<<<<< HEAD
 # Ignore nose tests temp files
 .noseids
 
 # PyCharm dirs:
 .idea/
 
-backtrader_try.ipynb
-backtrader_live_test.ipynb
-live_backtrader.zip
-readme.md
-samples/1/stock_data/*
-datas/
-=======
-.idea/
-
-turtle/data/*
->>>>>>> be38a8a1
+turtle/data/*