--- conflicted
+++ resolved
@@ -14,14 +14,10 @@
 
 # command to install dependencies
 install:
-<<<<<<< HEAD
   - pip install pandas
-#    pip install git+https://github.com/blampe/IbPy.git
-=======
   - pip install git+https://github.com/blampe/IbPy.git
 # - pip install your_package
 
->>>>>>> b7571a2b
 
 # command to run tests
 script: cd tests && nosetests -v -v