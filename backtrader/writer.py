#!/usr/bin/env python
# -*- coding: utf-8; py-indent-offset:4 -*-
###############################################################################
#
# Copyright (C) 2015-2023 Daniel Rodriguez
#
# This program is free software: you can redistribute it and/or modify
# it under the terms of the GNU General Public License as published by
# the Free Software Foundation, either version 3 of the License, or
# (at your option) any later version.
#
# This program is distributed in the hope that it will be useful,
# but WITHOUT ANY WARRANTY; without even the implied warranty of
# MERCHANTABILITY or FITNESS FOR A PARTICULAR PURPOSE.  See the
# GNU General Public License for more details.
#
# You should have received a copy of the GNU General Public License
# along with this program.  If not, see <http://www.gnu.org/licenses/>.
#
###############################################################################
from __future__ import (absolute_import, division, print_function,
                        unicode_literals)

import collections
import io
import itertools
import sys

try:  # For new Python versions
    collectionsAbc = collections.abc  # collections.Iterable -> collections.abc.Iterable
except AttributeError:  # For old Python versions
    collectionsAbc = collections  # Используем collections.Iterable

import backtrader as bt
from backtrader.utils.py3 import (map, with_metaclass, string_types,
                                  integer_types)


class WriterBase(with_metaclass(bt.MetaParams, object)):
    pass


class WriterFile(WriterBase):
    '''The system wide writer class.

    It can be parametrized with:

      - ``out`` (default: ``sys.stdout``): output stream to write to

        If a string is passed a filename with the content of the parameter will
        be used.

        If you wish to run with ``sys.stdout`` while doing multiprocess optimization, leave it as ``None``, which will
        automatically initiate ``sys.stdout`` on the child processes.

      - ``close_out``  (default: ``False``)

        If ``out`` is a stream whether it has to be explicitly closed by the
        writer

      - ``csv`` (default: ``False``)

        If a csv stream of the data feeds, strategies, observers and indicators
        has to be written to the stream during execution

        Which objects actually go into the csv stream can be controlled with
        the ``csv`` attribute of each object (defaults to ``True`` for ``data
        feeds`` and ``observers`` / False for ``indicators``)

      - ``csv_filternan`` (default: ``True``) whether ``nan`` values have to be
        purged out of the csv stream (replaced by an empty field)

      - ``csv_counter`` (default: ``True``) if the writer shall keep and print
        out a counter of the lines actually output

      - ``indent`` (default: ``2``) indentation spaces for each level

      - ``separators`` (default: ``['=', '-', '+', '*', '.', '~', '"', '^',
        '#']``)

        Characters used for line separators across section/sub(sub)sections

      - ``seplen`` (default: ``79``)

        total length of a line separator including indentation

      - ``rounding`` (default: ``None``)

        Number of decimal places to round floats down to. With ``None`` no
        rounding is performed

    '''
    params = (
        ('out', None),
        ('close_out', False),

        ('csv', False),
        ('csvsep', ','),
        ('csv_filternan', True),
        ('csv_counter', True),

        ('indent', 2),
        ('separators', ['=', '-', '+', '*', '.', '~', '"', '^', '#']),
        ('seplen', 79),
        ('rounding', None),
    )

    def __init__(self):
        self._len = itertools.count(1)
        self.headers = list()
        self.values = list()

    def _start_output(self):
        # open file if needed
        if not hasattr(self, 'out') or not self.out:
            if self.p.out is None:
                self.out = sys.stdout
                self.close_out = False
            elif isinstance(self.p.out, string_types):
                self.out = open(self.p.out, 'w')
                self.close_out = True
            else:
                self.out = self.p.out
                self.close_out = self.p.close_out

    def start(self):
        self._start_output()

        if self.p.csv:
            self.writelineseparator()
            self.writeiterable(self.headers, counter='Id')

    def stop(self):
        if self.close_out:
            self.out.close()

    def next(self):
        if self.p.csv:
            self.writeiterable(self.values, func=str, counter=next(self._len))
            self.values = list()

    def addheaders(self, headers):
        if self.p.csv:
            self.headers.extend(headers)

    def addvalues(self, values):
        if self.p.csv:
            if self.p.csv_filternan:
                values = map(lambda x: x if x == x else '', values)
            self.values.extend(values)

    def writeiterable(self, iterable, func=None, counter=''):
        if self.p.csv_counter:
            iterable = itertools.chain([counter], iterable)

        if func is not None:
            iterable = map(lambda x: func(x), iterable)

        line = self.p.csvsep.join(iterable)
        self.writeline(line)

    def writeline(self, line):
        self.out.write(line + '\n')

    def writelines(self, lines):
        for l in lines:
            self.out.write(l + '\n')

    def writelineseparator(self, level=0):
        sepnum = level % len(self.p.separators)
        separator = self.p.separators[sepnum]

        line = ' ' * (level * self.p.indent)
        line += separator * (self.p.seplen - (level * self.p.indent))
        self.writeline(line)

    def writedict(self, dct, level=0, recurse=False):
        if not recurse:
            self.writelineseparator(level)

        indent0 = level * self.p.indent
        for key, val in dct.items():
            kline = ' ' * indent0
            if recurse:
                kline += '- '

            kline += str(key) + ':'

            try:
                sclass = issubclass(val, bt.LineSeries)
            except TypeError:
                sclass = False

            if sclass:
                kline += ' ' + val.__name__
                self.writeline(kline)
            elif isinstance(val, string_types):
                kline += ' ' + val
                self.writeline(kline)
            elif isinstance(val, integer_types):
                kline += ' ' + str(val)
                self.writeline(kline)
            elif isinstance(val, float):
                if self.p.rounding is not None:
                    val = round(val, self.p.rounding)
                kline += ' ' + str(val)
                self.writeline(kline)
            elif isinstance(val, dict):
                if recurse:
                    self.writelineseparator(level=level)
                self.writeline(kline)
                self.writedict(val, level=level + 1, recurse=True)
<<<<<<< HEAD
            elif isinstance(val, (list, tuple, collections.abc.Iterable)):
=======
            elif isinstance(val, (list, tuple, collectionsAbc.Iterable)):  # Для разных версий Python будут вызываться разные функции
>>>>>>> b853d7c9
                line = ', '.join(map(str, val))
                self.writeline(kline + ' ' + line)
            else:
                kline += ' ' + str(val)
                self.writeline(kline)


class WriterStringIO(WriterFile):
    params = (('out', io.StringIO),)

    def __init__(self):
        super(WriterStringIO, self).__init__()

    def _start_output(self):
        super(WriterStringIO, self)._start_output()
        self.out = self.out()

    def stop(self):
        super(WriterStringIO, self).stop()
        # Leave the file positioned at the beginning
        self.out.seek(0)<|MERGE_RESOLUTION|>--- conflicted
+++ resolved
@@ -210,11 +210,7 @@
                     self.writelineseparator(level=level)
                 self.writeline(kline)
                 self.writedict(val, level=level + 1, recurse=True)
-<<<<<<< HEAD
-            elif isinstance(val, (list, tuple, collections.abc.Iterable)):
-=======
-            elif isinstance(val, (list, tuple, collectionsAbc.Iterable)):  # Для разных версий Python будут вызываться разные функции
->>>>>>> b853d7c9
+            elif isinstance(val, (list, tuple, collectionsAbc.abc.Iterable)):  # Для разных версий Python будут вызываться разные функции
                 line = ', '.join(map(str, val))
                 self.writeline(kline + ' ' + line)
             else:
