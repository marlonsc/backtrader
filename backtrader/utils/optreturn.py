# Copyright (c) 2025 backtrader contributors
"""
OptReturn utility class for encapsulating optimization results.
Docstrings and comments should be line-wrapped ≤ 90 characters.
"""


class OptReturn(object):
<<<<<<< HEAD
    """Container para resultados de otimização de estratégias."""
=======
    """
    Container for strategy optimization results.

    :param params: Strategy parameters
    :param **kwargs: Additional attributes to be stored
    """
>>>>>>> 6a756d95

    def __init__(self, params, **kwargs):
        """

        :param params: 
        :param **kwargs: 

        """
        self.p = self.params = params
        for k, v in kwargs.items():
            setattr(self, k, v)<|MERGE_RESOLUTION|>--- conflicted
+++ resolved
@@ -6,22 +6,12 @@
 
 
 class OptReturn(object):
-<<<<<<< HEAD
-    """Container para resultados de otimização de estratégias."""
-=======
-    """
-    Container for strategy optimization results.
-
-    :param params: Strategy parameters
-    :param **kwargs: Additional attributes to be stored
-    """
->>>>>>> 6a756d95
 
     def __init__(self, params, **kwargs):
         """
 
-        :param params: 
-        :param **kwargs: 
+        :param params:
+        :param **kwargs:
 
         """
         self.p = self.params = params
