--- conflicted
+++ resolved
@@ -15,15 +15,6 @@
 
 
 def iterize(iterable):
-<<<<<<< HEAD
-    """Transforma elementos em iteráveis, exceto strings, para facilitar loops
-    genéricos. Strings são encapsuladas em tuplas. Outros elementos não
-    iteráveis também são encapsulados em tuplas.
-
-    :param iterable: Objeto iterável ou elemento único
-    :returns: Lista de iteráveis
-
-=======
     """
     Transforms elements into iterables, except strings, to facilitate generic loops.
     Strings are encapsulated in tuples. Other non-iterable elements are also
@@ -31,7 +22,6 @@
 
     :param iterable: Iterable object or single element
     :return: List of iterables
->>>>>>> 6a756d95
     """
     niterable = list()
     for elem in iterable:
