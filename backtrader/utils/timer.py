--- conflicted
+++ resolved
@@ -26,27 +26,6 @@
     *args,
     **kwargs,
 ):
-<<<<<<< HEAD
-    """Cria e adiciona um timer à lista de timers pendentes.
-
-    :param pretimers: Lista de timers pendentes
-    :param owner: Objeto dono do timer
-    :param when: Condição de disparo
-    :param offset: Offset do timer (Default value = datetime.timedelta())
-    :param repeat: Repetição (Default value = datetime.timedelta())
-    :param weekdays: Dias da semana (Default value = None)
-    :param weekcarry: Carregar semana (Default value = False)
-    :param monthdays: Dias do mês (Default value = None)
-    :param monthcarry: Carregar mês (Default value = True)
-    :param allow: Permissão (Default value = None)
-    :param tzdata: Timezone (Default value = None)
-    :param strats: Estratégias (Default value = False)
-    :param cheat: Cheat flag (Default value = False)
-    :param *args: Args adicionais
-    :param **kwargs: Kwargs adicionais
-    :returns: Instância de Timer
-
-=======
     """
     Creates and adds a timer to the list of pending timers.
 
@@ -66,7 +45,6 @@
     :param *args: Additional args
     :param **kwargs: Additional kwargs
     :return: Timer instance
->>>>>>> 6a756d95
     """
     if weekdays is None:
         weekdays = []
@@ -109,26 +87,6 @@
     *args,
     **kwargs,
 ):
-<<<<<<< HEAD
-    """Agenda um timer para o objeto cerebro.
-
-    :param cerebro: Instância de Cerebro
-    :param when: Condição de disparo
-    :param offset: Offset do timer (Default value = datetime.timedelta())
-    :param repeat: Repetição (Default value = datetime.timedelta())
-    :param weekdays: Dias da semana (Default value = None)
-    :param weekcarry: Carregar semana (Default value = False)
-    :param monthdays: Dias do mês (Default value = None)
-    :param monthcarry: Carregar mês (Default value = True)
-    :param allow: Permissão (Default value = None)
-    :param tzdata: Timezone (Default value = None)
-    :param strats: Estratégias (Default value = False)
-    :param cheat: Cheat flag (Default value = False)
-    :param *args: Args adicionais
-    :param **kwargs: Kwargs adicionais
-    :returns: Instância de Timer
-
-=======
     """
     Schedules a timer for the cerebro object.
     :param cerebro: Cerebro instance
@@ -146,7 +104,6 @@
     :param *args: Additional args
     :param **kwargs: Additional kwargs
     :return: Timer instance
->>>>>>> 6a756d95
     """
     return create_timer(
         cerebro._pretimers,
@@ -168,22 +125,10 @@
 
 
 def notify_timer(timer, when, *args, **kwargs):
-<<<<<<< HEAD
-    """Notificação de timer (stub para interface futura).
-
-    :param timer: Instância de Timer
-    :param when: Momento do timer
-    :param *args: Args adicionais
-    :param **kwargs: Kwargs adicionais
-
-    """
-=======
     """
     Timer notification (stub for future interface).
     :param timer: Timer instance
     :param when: Timer moment
     :param *args: Additional args
     :param **kwargs: Additional kwargs
-    """
-    pass
->>>>>>> 6a756d95
+    """