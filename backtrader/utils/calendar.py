--- conflicted
+++ resolved
@@ -9,21 +9,12 @@
 
 
 def addcalendar(cal):
-<<<<<<< HEAD
-    """Instancia e retorna um calendário de negociação global a partir de diferentes
-    tipos de entrada (string, instância, classe, etc).
-
-    :param cal: String, instância ou classe de calendário
-    :returns: Instância de calendário
-
-=======
     """
     Instantiates and returns a global trading calendar from different
     input types (string, instance, class, etc).
 
     :param cal: String, instance or calendar class
     :return: Calendar instance
->>>>>>> 6a756d95
     """
     if isinstance(cal, string_types):
         calobj = PandasMarketCalendar()
@@ -43,12 +34,8 @@
 
 
 def addtz(params, tz):
-<<<<<<< HEAD
-    """Define o timezone global nos parâmetros do sistema.
-=======
     """
     Sets the global timezone in system parameters.
->>>>>>> 6a756d95
 
     :param params: Parameters object
     :param tz: Timezone (None, string, int, pytz)
