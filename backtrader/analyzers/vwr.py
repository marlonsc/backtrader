#!/usr/bin/env python
# -*- coding: utf-8; py-indent-offset:4 -*-
###############################################################################
#
# Copyright (C) 2015-2024 Daniel Rodriguez
#
# This program is free software: you can redistribute it and/or modify
# it under the terms of the GNU General Public License as published by
# the Free Software Foundation, either version 3 of the License, or
# (at your option) any later version.
#
# This program is distributed in the hope that it will be useful,
# but WITHOUT ANY WARRANTY; without even the implied warranty of
# MERCHANTABILITY or FITNESS FOR A PARTICULAR PURPOSE.  See the
# GNU General Public License for more details.
#
# You should have received a copy of the GNU General Public License
# along with this program.  If not, see <http://www.gnu.org/licenses/>.
#
###############################################################################
from __future__ import absolute_import, division, print_function, unicode_literals

import math

import backtrader as bt
from backtrader import TimeFrameAnalyzerBase
from . import Returns
from ..mathsupport import standarddev


class VWR(TimeFrameAnalyzerBase):
<<<<<<< HEAD
    """Variability-Weighted Return: Better SharpeRatio with Log Returns

    Alias:

      - VariabilityWeightedReturn

    See:

      - https://www.crystalbull.com/sharpe-ratio-better-with-log-returns/

    Params:

      - ``timeframe`` (default: ``None``)
        If ``None`` then the complete return over the entire backtested period
        will be reported

        Pass ``TimeFrame.NoTimeFrame`` to consider the entire dataset with no
        time constraints

      - ``compression`` (default: ``None``)

        Only used for sub-day timeframes to for example work on an hourly
        timeframe by specifying "TimeFrame.Minutes" and 60 as compression

        If ``None`` then the compression of the 1st data of the system will be
        used

      - ``tann`` (default: ``None``)

        Number of periods to use for the annualization (normalization) of the
        average returns. If ``None``, then standard ``t`` values will be used,
        namely:

          - ``days: 252``
          - ``weeks: 52``
          - ``months: 12``
          - ``years: 1``

      - ``tau`` (default: ``2.0``)

        factor for the calculation (see the literature)

      - ``sdev_max`` (default: ``0.20``)

        max standard deviation (see the literature)

      - ``fund`` (default: ``None``)

        If ``None`` the actual mode of the broker (fundmode - True/False) will
        be autodetected to decide if the returns are based on the total net
        asset value or on the fund value. See ``set_fundmode`` in the broker
        documentation

        Set it to ``True`` or ``False`` for a specific behavior

    Methods:

      - get_analysis

        Returns a dictionary with returns as values and the datetime points for
        each return as keys

        The returned dict contains the following keys:

          - ``vwr``: Variability-Weighted Return
    """

    params = (
        ("tann", None),
        ("tau", 0.20),
        ("sdev_max", 2.0),
        ("fund", None),
=======
    '''Variability-Weighted Return Analyzer'''

    params = (
        ('timeframe', bt.TimeFrame.Days),  # Default to Days
        ('compression', None),
        ('tann', None),
        ('tau', 2.0),
        ('sdev_max', 0.3),
        ('fund', None),
        ('riskfreerate', 0.01),
        ('stddev_sample', False),
>>>>>>> f6f3e56f
    )

    _TANN = {
        bt.TimeFrame.Days: 252.0,
        bt.TimeFrame.Weeks: 52.0,
        bt.TimeFrame.Months: 12.0,
        bt.TimeFrame.Years: 1.0,
    }

    def __init__(self):
<<<<<<< HEAD
        # Children log return analyzer
        self._returns = Returns(
            timeframe=self.p.timeframe, compression=self.p.compression, tann=self.p.tann
=======
        # Child log return analyzer
        self._returns = Returns(
            timeframe=self.p.timeframe,
            compression=self.p.compression,
            tann=self.p.tann,
>>>>>>> f6f3e56f
        )

    def start(self):
        super(VWR, self).start()
        # Add an initial placeholder for [-1] operation
        if self.p.fund is None:
            self._fundmode = self.strategy.broker.fundmode
        else:
            self._fundmode = self.p.fund

        if not self._fundmode:
            self._pis = [self.strategy.broker.getvalue()]  # Keep initial value
        else:
            self._pis = [self.strategy.broker.fundvalue]  # Keep initial value

        self._pns = [None]  # Keep final prices (value)

    def stop(self):
        super(VWR, self).stop()
        # Check if no value has been seen after the last 'dt_over'
        if self._pns[-1] is None:
            self._pis.pop()
            self._pns.pop()

        # Get results from child analyzer
        rs = self._returns.get_analysis()
<<<<<<< HEAD
        ravg = rs["ravg"]
        rnorm100 = rs["rnorm100"]
=======
        ravg = rs['ravg']
>>>>>>> f6f3e56f

        # Adjust average return for risk-free rate
        ravg_excess = ravg - self.p.riskfreerate

        # Get annualization factor
        tann = self.p.tann
        if tann is None:
            tframe = self._returns.p.timeframe  # Access timeframe from parameters
            if tframe is None:
                tframe = bt.TimeFrame.Days  # Default to Days if not set
            tann = self._TANN.get(tframe, 252.0)  # Default to 252

        # Recalculate normalized return
        rnorm_excess = ravg_excess * tann * 100

        # Make n 1-based in enumerate (number of periods and not index)
        dts = []
        downsides = []

        # Collect deviations and downside deviations
        for n, (pi, pn) in enumerate(zip(self._pis, self._pns), 1):
            dt = pn / (pi * math.exp(ravg_excess * n)) - 1.0
            dts.append(dt)
            if dt < 0:
                downsides.append(dt)

        # Calculate standard deviations
        sdev_p = standarddev(dts, bessel=self.p.stddev_sample)

        if len(downsides) > 2:
            sdev_sortino = standarddev(downsides, bessel=self.p.stddev_sample)
        else:
            sdev_sortino = 0

        # Calculate VWRs
        if 0 <= sdev_p <= self.p.sdev_max:
            vwr = rnorm_excess * (1.0 - pow(sdev_p / self.p.sdev_max, self.p.tau))
        else:
            vwr = 0

        if 0 <= sdev_sortino <= self.p.sdev_max:
            vwrs = rnorm_excess * (1.0 - pow(sdev_sortino / self.p.sdev_max, self.p.tau))
        else:
            vwrs = 0

<<<<<<< HEAD
        vwr = rnorm100 * (1.0 - pow(sdev_p / self.p.sdev_max, self.p.tau))
        self.rets["vwr"] = round(vwr, 6)
=======
        self.rets['vwr'] = vwr
        self.rets['vwrs'] = vwrs
        self.rets['sdev_p'] = sdev_p
        self.rets['sdev_sortino'] = sdev_sortino
>>>>>>> f6f3e56f

    def notify_fund(self, cash, value, fundvalue, shares):
        if not self._fundmode:
            self._pns[-1] = value  # Annotate last seen pn for current period
        else:
            self._pns[-1] = fundvalue  # Annotate last pn for current period

    def _on_dt_over(self):
        self._pis.append(self._pns[-1])  # Last pn is pi in next period
        self._pns.append(None)  # Placeholder for [-1] operation


VariabilityWeightedReturn = VWR<|MERGE_RESOLUTION|>--- conflicted
+++ resolved
@@ -18,18 +18,23 @@
 # along with this program.  If not, see <http://www.gnu.org/licenses/>.
 #
 ###############################################################################
-from __future__ import absolute_import, division, print_function, unicode_literals
+from __future__ import (
+    absolute_import,
+    division,
+    print_function,
+    unicode_literals,
+)
 
 import math
 
 import backtrader as bt
 from backtrader import TimeFrameAnalyzerBase
+
+from ..mathsupport import standarddev
 from . import Returns
-from ..mathsupport import standarddev
 
 
 class VWR(TimeFrameAnalyzerBase):
-<<<<<<< HEAD
     """Variability-Weighted Return: Better SharpeRatio with Log Returns
 
     Alias:
@@ -40,81 +45,24 @@
 
       - https://www.crystalbull.com/sharpe-ratio-better-with-log-returns/
 
-    Params:
 
-      - ``timeframe`` (default: ``None``)
-        If ``None`` then the complete return over the entire backtested period
-        will be reported
-
-        Pass ``TimeFrame.NoTimeFrame`` to consider the entire dataset with no
-        time constraints
-
-      - ``compression`` (default: ``None``)
-
-        Only used for sub-day timeframes to for example work on an hourly
-        timeframe by specifying "TimeFrame.Minutes" and 60 as compression
-
-        If ``None`` then the compression of the 1st data of the system will be
-        used
-
-      - ``tann`` (default: ``None``)
-
-        Number of periods to use for the annualization (normalization) of the
-        average returns. If ``None``, then standard ``t`` values will be used,
-        namely:
-
-          - ``days: 252``
-          - ``weeks: 52``
-          - ``months: 12``
-          - ``years: 1``
-
-      - ``tau`` (default: ``2.0``)
-
-        factor for the calculation (see the literature)
-
-      - ``sdev_max`` (default: ``0.20``)
-
-        max standard deviation (see the literature)
-
-      - ``fund`` (default: ``None``)
-
-        If ``None`` the actual mode of the broker (fundmode - True/False) will
-        be autodetected to decide if the returns are based on the total net
-        asset value or on the fund value. See ``set_fundmode`` in the broker
-        documentation
-
-        Set it to ``True`` or ``False`` for a specific behavior
-
-    Methods:
-
-      - get_analysis
-
-        Returns a dictionary with returns as values and the datetime points for
-        each return as keys
+    :returns: each return as keys
 
         The returned dict contains the following keys:
 
           - ``vwr``: Variability-Weighted Return
+
     """
 
     params = (
+        ("timeframe", bt.TimeFrame.Days),  # Default to Days
+        ("compression", None),
         ("tann", None),
-        ("tau", 0.20),
-        ("sdev_max", 2.0),
+        ("tau", 2.0),
+        ("sdev_max", 0.3),
         ("fund", None),
-=======
-    '''Variability-Weighted Return Analyzer'''
-
-    params = (
-        ('timeframe', bt.TimeFrame.Days),  # Default to Days
-        ('compression', None),
-        ('tann', None),
-        ('tau', 2.0),
-        ('sdev_max', 0.3),
-        ('fund', None),
-        ('riskfreerate', 0.01),
-        ('stddev_sample', False),
->>>>>>> f6f3e56f
+        ("riskfreerate", 0.01),
+        ("stddev_sample", False),
     )
 
     _TANN = {
@@ -125,20 +73,16 @@
     }
 
     def __init__(self):
-<<<<<<< HEAD
-        # Children log return analyzer
-        self._returns = Returns(
-            timeframe=self.p.timeframe, compression=self.p.compression, tann=self.p.tann
-=======
+        """ """
         # Child log return analyzer
         self._returns = Returns(
             timeframe=self.p.timeframe,
             compression=self.p.compression,
             tann=self.p.tann,
->>>>>>> f6f3e56f
         )
 
     def start(self):
+        """ """
         super(VWR, self).start()
         # Add an initial placeholder for [-1] operation
         if self.p.fund is None:
@@ -154,6 +98,7 @@
         self._pns = [None]  # Keep final prices (value)
 
     def stop(self):
+        """ """
         super(VWR, self).stop()
         # Check if no value has been seen after the last 'dt_over'
         if self._pns[-1] is None:
@@ -162,12 +107,8 @@
 
         # Get results from child analyzer
         rs = self._returns.get_analysis()
-<<<<<<< HEAD
         ravg = rs["ravg"]
-        rnorm100 = rs["rnorm100"]
-=======
-        ravg = rs['ravg']
->>>>>>> f6f3e56f
+        rs["rnorm100"]
 
         # Adjust average return for risk-free rate
         ravg_excess = ravg - self.p.riskfreerate
@@ -209,27 +150,33 @@
             vwr = 0
 
         if 0 <= sdev_sortino <= self.p.sdev_max:
-            vwrs = rnorm_excess * (1.0 - pow(sdev_sortino / self.p.sdev_max, self.p.tau))
+            vwrs = rnorm_excess * (
+                1.0 - pow(sdev_sortino / self.p.sdev_max, self.p.tau)
+            )
         else:
             vwrs = 0
 
-<<<<<<< HEAD
-        vwr = rnorm100 * (1.0 - pow(sdev_p / self.p.sdev_max, self.p.tau))
-        self.rets["vwr"] = round(vwr, 6)
-=======
-        self.rets['vwr'] = vwr
-        self.rets['vwrs'] = vwrs
-        self.rets['sdev_p'] = sdev_p
-        self.rets['sdev_sortino'] = sdev_sortino
->>>>>>> f6f3e56f
+        self.rets["vwr"] = vwr
+        self.rets["vwrs"] = vwrs
+        self.rets["sdev_p"] = sdev_p
+        self.rets["sdev_sortino"] = sdev_sortino
 
     def notify_fund(self, cash, value, fundvalue, shares):
+        """
+
+        :param cash:
+        :param value:
+        :param fundvalue:
+        :param shares:
+
+        """
         if not self._fundmode:
             self._pns[-1] = value  # Annotate last seen pn for current period
         else:
             self._pns[-1] = fundvalue  # Annotate last pn for current period
 
     def _on_dt_over(self):
+        """ """
         self._pis.append(self._pns[-1])  # Last pn is pi in next period
         self._pns.append(None)  # Placeholder for [-1] operation
 
