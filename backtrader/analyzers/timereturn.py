#!/usr/bin/env python
# -*- coding: utf-8; py-indent-offset:4 -*-
###############################################################################
#
# Copyright (C) 2015-2023 Daniel Rodriguez
#
# This program is free software: you can redistribute it and/or modify
# it under the terms of the GNU General Public License as published by
# the Free Software Foundation, either version 3 of the License, or
# (at your option) any later version.
#
# This program is distributed in the hope that it will be useful,
# but WITHOUT ANY WARRANTY; without even the implied warranty of
# MERCHANTABILITY or FITNESS FOR A PARTICULAR PURPOSE.  See the
# GNU General Public License for more details.
#
# You should have received a copy of the GNU General Public License
# along with this program.  If not, see <http://www.gnu.org/licenses/>.
#
###############################################################################
from __future__ import (absolute_import, division, print_function,
                        unicode_literals)

from backtrader import TimeFrameAnalyzerBase


class TimeReturn(TimeFrameAnalyzerBase):
    '''This analyzer calculates the Returns by looking at the beginning
    and end of the timeframe

    Params:

      - ``timeframe`` (default: ``None``)
        If ``None`` the ``timeframe`` of the 1st data in the system will be
        used

        Pass ``TimeFrame.NoTimeFrame`` to consider the entire dataset with no
        time constraints

      - ``compression`` (default: ``None``)

        Only used for sub-day timeframes to for example work on an hourly
        timeframe by specifying "TimeFrame.Minutes" and 60 as compression

        If ``None`` then the compression of the 1st data of the system will be
        used

      - ``data`` (default: ``None``)

        Reference asset to track instead of the portfolio value.

        .. note:: this data must have been added to a ``cerebro`` instance with
                  ``addata``, ``resampledata`` or ``replaydata``

      - ``firstopen`` (default: ``True``)

        When tracking the returns of a ``data`` the following is done when
        crossing a timeframe boundary, for example ``Years``:

          - Last ``close`` of previous year is used as the reference price to
            see the return in the current year

        The problem is the 1st calculation, because the data has** no
        previous** closing price. As such and when this parameter is ``True``
        the *opening* price will be used for the 1st calculation.

        This requires the data feed to have an ``open`` price (for ``close``
        the standard [0] notation will be used without reference to a field
        price)

        Else the initial close will be used.

      - ``fund`` (default: ``None``)

        If ``None`` the actual mode of the broker (fundmode - True/False) will
        be autodetected to decide if the returns are based on the total net
        asset value or on the fund value. See ``set_fundmode`` in the broker
        documentation

        Set it to ``True`` or ``False`` for a specific behavior

    Methods:

      - get_analysis

        Returns a dictionary with returns as values and the datetime points for
        each return as keys
    '''

    params = (
        ('data', None),
        ('firstopen', True),
        ('fund', None),
    )

    def start(self):
        super(TimeReturn, self).start()
        if self.p.fund is None:
            self._fundmode = self.strategy.broker.fundmode
        else:
            self._fundmode = self.p.fund

        self._value_start = 0.0
        self._lastvalue = None
        if self.p.data is None:
            # keep the initial portfolio value if not tracing a data
            if not self._fundmode:
                self._lastvalue = self.strategy.broker.getvalue()
            else:
                self._lastvalue = self.strategy.broker.fundvalue

    def notify_fund(self, cash, value, fundvalue, shares):
        if not self._fundmode:
            # Record current value
            if self.p.data is None:
                self._value = value  # the portofolio value if tracking no data
            else:
                self._value = self.p.data[0]  # the data value if tracking data
        else:
            if self.p.data is None:
                self._value = fundvalue  # the fund value if tracking no data
            else:
                self._value = self.p.data[0]  # the data value if tracking data

    def on_dt_over(self):
        # next is called in a new timeframe period
        # if self.p.data is None or len(self.p.data) > 1:
        if self.p.data is None or self._lastvalue is not None:
            self._value_start = self._lastvalue  # update value_start to last

        else:
            # The 1st tick has no previous reference, use the opening price
            if self.p.firstopen:
                self._value_start = self.p.data.open[0]
            else:
                self._value_start = self.p.data[0]

    def next(self):
        # Calculate the return
        super(TimeReturn, self).next()
<<<<<<< HEAD
        self.rets[self.dtkey] = (self._value / self._value_start) - 1.0
        self._lastvalue = self._value  # keep last value

    def optimize(self):
        '''Optimizies the object if optreturn is in effect'''
        super().optimize()

        self.strategy = None
=======
        self.rets[self.dtkey] = round(((self._value / self._value_start) - 1.0), 6)
        self._lastvalue = self._value  # keep last value
>>>>>>> ca0b9b03
<|MERGE_RESOLUTION|>--- conflicted
+++ resolved
@@ -138,16 +138,11 @@
     def next(self):
         # Calculate the return
         super(TimeReturn, self).next()
-<<<<<<< HEAD
-        self.rets[self.dtkey] = (self._value / self._value_start) - 1.0
+        self.rets[self.dtkey] = round(((self._value / self._value_start) - 1.0), 6)
         self._lastvalue = self._value  # keep last value
 
     def optimize(self):
         '''Optimizies the object if optreturn is in effect'''
         super().optimize()
 
-        self.strategy = None
-=======
-        self.rets[self.dtkey] = round(((self._value / self._value_start) - 1.0), 6)
-        self._lastvalue = self._value  # keep last value
->>>>>>> ca0b9b03
+        self.strategy = None