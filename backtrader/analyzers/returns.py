--- conflicted
+++ resolved
@@ -149,12 +149,7 @@
             tann = self._TANN.get(self.data._timeframe, 1.0)  # assign default
 
         if ravg > float('-inf'):
-<<<<<<< HEAD
-
-            self.rets['rnorm'] = rnorm = math.expm1(ravg * tann)
-=======
             self.rets['rnorm'] = rnorm = round(math.expm1(ravg * tann), 6)
->>>>>>> ca0b9b03
         else:
             self.rets['rnorm'] = rnorm = round(ravg, 6)
 
