--- conflicted
+++ resolved
@@ -1977,12 +1977,8 @@
             self._brokernotify()
             if self._event_stop:  # stop if requested
                 return
-<<<<<<< HEAD
 
             if d0ret or (lastret and self.params.bar_on_exit):  # bars produced by data or filters
-=======
-            if d0ret or lastret:  # bars produced by data or filters
->>>>>>> ca0b9b03
                 self._check_timers(runstrats, dt0, cheat=False)
                 for strat in runstrats:
                     strat._next()
