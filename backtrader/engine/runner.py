# Copyright (c) 2025 backtrader contributors
"""
<<<<<<< HEAD
Execution and orchestration logic for the main backtrader loop.
All functions and docstrings must be line-wrapped at ≤ 90 characters.
=======
Execution logic and orchestration of the main backtrader loop.
All functions and docstrings should be line-wrapped ≤ 90 characters.
>>>>>>> 6a756d95
"""

import itertools
import multiprocessing

from backtrader.observers.broker import Broker
from backtrader.observers.buysell import BuySell
from backtrader.observers.trades import DataTrades, Trades
from backtrader.utils.optreturn import OptReturn


def startrun(cerebro):
<<<<<<< HEAD
    """Inicia a execution of strategies, including optimization if necessary.

    :param cerebro: Cerebro instance

=======
    """
    Starts the execution of strategies, including optimization if necessary.
    :param cerebro: Cerebro instance
>>>>>>> 6a756d95
    """
    iterstrats = itertools.product(*cerebro.strats)
    dooptimize = getattr(cerebro, "_dooptimize", False)
    maxcpus = getattr(cerebro.p, "maxcpus", 1)
    predata = getattr(cerebro.p, "predata", False)
    if not dooptimize or maxcpus == 1:
        # If not optimization or only 1 core, execute sequentially
        for iterstrat in iterstrats:
            runstrat = cerebro.runstrategies(iterstrat, predata=predata)
            cerebro.runstrats.append(runstrat)
            if dooptimize:
                for cb in cerebro.optcbs:
                    cb(runstrat)
    else:
        optdatas = getattr(cerebro.p, "optdatas", True)
        dopreload = getattr(cerebro, "_dopreload", False)
        dorunonce = getattr(cerebro, "_dorunonce", False)
        exactbars = getattr(cerebro, "_exactbars", 0)
        if optdatas and dopreload and dorunonce:
            for data in cerebro.datas:
                data.reset()
                if exactbars < 1:
                    data.extend(size=getattr(cerebro.p, "lookahead", 0))
                data._start()
                if dopreload:
                    data.preload()
        pool = multiprocessing.Pool(maxcpus or None)
        for r in pool.imap(cerebro, iterstrats):
            cerebro.runstrats.append(r)
            for cb in cerebro.optcbs:
                cb(r)
        pool.close()
        if optdatas and dopreload and dorunonce:
            for data in cerebro.datas:
                data.stop()


def finishrun(cerebro):
<<<<<<< HEAD
    """Finalizes the execution of strategies, returning the results.

    :param cerebro: Cerebro instance

=======
    """
    Finalizes the execution of strategies, returning the results.
    :param cerebro: Cerebro instance
>>>>>>> 6a756d95
    """
    dooptimize = getattr(cerebro, "_dooptimize", False)
    if not dooptimize:
        # avoid list of lists for regular cases
        return cerebro.runstrats[0]
    return cerebro.runstrats


def runstrategies(cerebro, iterstrat, predata=False):
<<<<<<< HEAD
    """Executes the main loop of strategies.

    :param cerebro: Cerebro instance
    :param iterstrat: Strategy iterator
    :param predata: Preload flag (Default value = False)

=======
    """
    Executes the main loop of strategies.
    :param cerebro: Cerebro instance
    :param iterstrat: Strategy iterator
    :param predata: Pre-loading flag
>>>>>>> 6a756d95
    """
    cerebro._init_stcount()
    cerebro.runningstrats = runstrats = list()
    for store in cerebro.stores:
        store.start()
    if getattr(cerebro.p, "cheat_on_open", False) and getattr(
        cerebro.p, "broker_coo", True
    ):
        if hasattr(cerebro._broker, "set_coo"):
            cerebro._broker.set_coo(True)
    if cerebro._fhistory is not None:
        cerebro._broker.set_fund_history(cerebro._fhistory)
    for orders, onotify in cerebro._ohistory:
        cerebro._broker.add_order_history(orders, onotify)
    cerebro._broker.start()
    for feed in cerebro.feeds:
        feed.start()
    if getattr(cerebro, "writers_csv", False):
        wheaders = list()
        for data in cerebro.datas:
            if getattr(data, "csv", False):
                wheaders.extend(data.getwriterheaders())
        for writer in getattr(cerebro, "runwriters", []):
            if getattr(writer.p, "csv", False):
                writer.addheaders(wheaders)
    if not predata:
        for data in cerebro.datas:
            data.reset()
            if getattr(cerebro, "_exactbars", 0) < 1:
                data.extend(size=getattr(cerebro.p, "lookahead", 0))
            data._start()
            if getattr(cerebro, "_dopreload", False):
                data.preload()
    for stratcls, sargs, skwargs in iterstrat:
        sargs = cerebro.datas + list(sargs)
        try:
            strat = stratcls(*sargs, **skwargs)
        except Exception:
            continue  # do not add strategy to the mix
        if getattr(cerebro.p, "oldsync", False):
            strat._oldsync = True
        if getattr(cerebro.p, "tradehistory", False):
            strat.set_tradehistory()
        runstrats.append(strat)
    tz = getattr(cerebro.p, "tz", None)
    if isinstance(tz, int):
        tz = cerebro.datas[tz]._tz
    else:
        from backtrader.utils.date import tzparse

        tz = tzparse(tz)
    if runstrats:
        defaultsizer = cerebro.sizers.get(None, (None, None, None))
        for idx, strat in enumerate(runstrats):
            if getattr(cerebro.p, "stdstats", True):
                strat._addobserver(False, Broker)
                if getattr(cerebro.p, "oldbuysell", False):
                    strat._addobserver(True, BuySell)
                else:
                    strat._addobserver(True, BuySell, barplot=True)
                if getattr(cerebro.p, "oldtrades", False) or len(cerebro.datas) == 1:
                    strat._addobserver(False, Trades)
                else:
                    strat._addobserver(False, DataTrades)
            for multi, obscls, obsargs, obskwargs in cerebro.observers:
                strat._addobserver(multi, obscls, *obsargs, **obskwargs)
            for indcls, indargs, indkwargs in cerebro.indicators:
                strat._addindicator(indcls, *indargs, **indkwargs)
            for ancls, anargs, ankwargs in cerebro.analyzers:
                strat._addanalyzer(ancls, *anargs, **ankwargs)
            sizer, sargs, skwargs = cerebro.sizers.get(idx, defaultsizer)
            if sizer is not None:
                strat._addsizer(sizer, *sargs, **skwargs)
            strat._settz(tz)
            strat._start()
            for writer in getattr(cerebro, "runwriters", []):
                if getattr(writer.p, "csv", False):
                    writer.addheaders(strat.getwriterheaders())
        if not predata:
            for strat in runstrats:
                strat.qbuffer(
                    getattr(cerebro, "_exactbars", 0),
                    replaying=getattr(cerebro, "_doreplay", False),
                )
        for writer in getattr(cerebro, "runwriters", []):
            writer.start()
        for listener in getattr(cerebro, "runlisteners", []):
            listener.start(cerebro)
        cerebro._timers = []
        cerebro._timerscheat = []
        for timer in cerebro._pretimers:
            timer.start(cerebro.datas[0])
            if getattr(timer.params, "cheat", False):
                cerebro._timerscheat.append(timer)
            else:
                cerebro._timers.append(timer)
        if getattr(cerebro, "_dopreload", False) and getattr(
            cerebro, "_dorunonce", False
        ):
            if getattr(cerebro.p, "oldsync", False):
                cerebro._runonce_old(runstrats)
            else:
                cerebro._runonce(runstrats)
        else:
            if getattr(cerebro.p, "oldsync", False):
                cerebro._runnext_old(runstrats)
            else:
                cerebro._runnext(runstrats)
        for strat in runstrats:
            strat._stop()
    cerebro._broker.stop()
    if not predata:
        for data in cerebro.datas:
            data.stop()
    for feed in cerebro.feeds:
        feed.stop()
    for store in cerebro.stores:
        store.stop()
    if getattr(cerebro, "_dooptimize", False) and getattr(cerebro.p, "optreturn", True):
        results = list()
        for strat in runstrats:
            for a in strat.analyzers:
                a.strategy = None
                a._parent = None
                try:
                    a.optimize()
                except Exception:
                    pass
            oreturn = OptReturn(strat.params, analyzers=strat.analyzers)
            results.append(oreturn)
        return results
    return runstrats


def prerunstrategies(cerebro, iterstrat, predata=False):
<<<<<<< HEAD
    """Executes the pre-processing of strategies before the main loop.

    :param cerebro: Cerebro instance
    :param iterstrat: Strategy iterator
    :param predata: Preload flag (Default value = False)

=======
    """
    Executes the pre-processing of strategies before the main loop.
    :param cerebro: Cerebro instance
    :param iterstrat: Strategy iterator
    :param predata: Pre-loading flag
>>>>>>> 6a756d95
    """
    cerebro._init_stcount()
    cerebro.runningstrats = runstrats = list()
    for stratcls, sargs, skwargs in iterstrat:
        sargs = cerebro.datas + list(sargs)
        try:
            strat = stratcls(*sargs, **skwargs)
        except Exception:
            continue  # do not add strategy to the mix
        if getattr(cerebro.p, "oldsync", False):
            strat._oldsync = True
        if getattr(cerebro.p, "tradehistory", False):
            strat.set_tradehistory()
        runstrats.append(strat)
    tz = getattr(cerebro.p, "tz", None)
    if isinstance(tz, int):
        tz = cerebro.datas[tz]._tz
    else:
        from backtrader.utils.date import tzparse

        tz = tzparse(tz)
    if runstrats:
        defaultsizer = cerebro.sizers.get(None, (None, None, None))
        for idx, strat in enumerate(runstrats):
            if getattr(cerebro.p, "stdstats", True):
                strat._addobserver(False, Broker)
                if getattr(cerebro.p, "oldbuysell", False):
                    strat._addobserver(True, BuySell)
                else:
                    strat._addobserver(True, BuySell, barplot=True)
                if getattr(cerebro.p, "oldtrades", False) or len(cerebro.datas) == 1:
                    strat._addobserver(False, Trades)
                else:
                    strat._addobserver(False, DataTrades)
            for multi, obscls, obsargs, obskwargs in cerebro.observers:
                strat._addobserver(multi, obscls, *obsargs, **obskwargs)
            for indcls, indargs, indkwargs in cerebro.indicators:
                strat._addindicator(indcls, *indargs, **indkwargs)
            for ancls, anargs, ankwargs in cerebro.analyzers:
                strat._addanalyzer(ancls, *anargs, **ankwargs)
            sizer, sargs, skwargs = cerebro.sizers.get(idx, defaultsizer)
            if sizer is not None:
                strat._addsizer(sizer, *sargs, **skwargs)
            strat._settz(tz)
            strat._start()
            for writer in getattr(cerebro, "runwriters", []):
                if getattr(writer.p, "csv", False):
                    writer.addheaders(strat.getwriterheaders())
        if not predata:
            for strat in runstrats:
                strat.qbuffer(
                    getattr(cerebro, "_exactbars", 0),
                    replaying=getattr(cerebro, "_doreplay", False),
                )
        for writer in getattr(cerebro, "runwriters", []):
            writer.start()
        for listener in getattr(cerebro, "runlisteners", []):
            listener.start(cerebro)
        cerebro._timers = []
        cerebro._timerscheat = []
        for timer in cerebro._pretimers:
            timer.start(cerebro.datas[0])
            if getattr(timer.params, "cheat", False):
                cerebro._timerscheat.append(timer)
            else:
                cerebro._timers.append(timer)
    return runstrats


def runstrategieskenel(cerebro):
    """Executes the main kernel of strategies (placeholder for future extensions).

    :param cerebro: Cerebro instance

    """
<<<<<<< HEAD
    # Placeholder: implement specific logic if necessary
=======
    Executes the main kernel of strategies (placeholder for future extensions).
    :param cerebro: Cerebro instance
    """
    # Placeholder: implement specific logic if needed
    pass
>>>>>>> 6a756d95


def _runnext(cerebro, runstrats):
    """Executes the "next" execution loop for strategies.

    :param cerebro: Cerebro instance
    :param runstrats: List of strategies in execution

    """
<<<<<<< HEAD
=======
    Executes the "next" execution loop for strategies.
    :param cerebro: Cerebro instance
    :param runstrats: List of running strategies
    """
>>>>>>> 6a756d95
    # Implementation extracted from cerebro.py
    for strat in runstrats:
        while not strat.stop():
            strat.next()


def _runonce(cerebro, runstrats):
    """Executes the "runonce" execution loop for strategies.

    :param cerebro: Cerebro instance
    :param runstrats: List of strategies in execution

    """
<<<<<<< HEAD
=======
    Executes the "runonce" execution loop for strategies.
    :param cerebro: Cerebro instance
    :param runstrats: List of running strategies
    """
>>>>>>> 6a756d95
    # Implementation extracted from cerebro.py
    for strat in runstrats:
        strat.runonce()<|MERGE_RESOLUTION|>--- conflicted
+++ resolved
@@ -1,12 +1,7 @@
 # Copyright (c) 2025 backtrader contributors
 """
-<<<<<<< HEAD
-Execution and orchestration logic for the main backtrader loop.
-All functions and docstrings must be line-wrapped at ≤ 90 characters.
-=======
 Execution logic and orchestration of the main backtrader loop.
 All functions and docstrings should be line-wrapped ≤ 90 characters.
->>>>>>> 6a756d95
 """
 
 import itertools
@@ -19,16 +14,9 @@
 
 
 def startrun(cerebro):
-<<<<<<< HEAD
-    """Inicia a execution of strategies, including optimization if necessary.
-
-    :param cerebro: Cerebro instance
-
-=======
     """
     Starts the execution of strategies, including optimization if necessary.
     :param cerebro: Cerebro instance
->>>>>>> 6a756d95
     """
     iterstrats = itertools.product(*cerebro.strats)
     dooptimize = getattr(cerebro, "_dooptimize", False)
@@ -67,16 +55,9 @@
 
 
 def finishrun(cerebro):
-<<<<<<< HEAD
-    """Finalizes the execution of strategies, returning the results.
-
-    :param cerebro: Cerebro instance
-
-=======
     """
     Finalizes the execution of strategies, returning the results.
     :param cerebro: Cerebro instance
->>>>>>> 6a756d95
     """
     dooptimize = getattr(cerebro, "_dooptimize", False)
     if not dooptimize:
@@ -86,20 +67,11 @@
 
 
 def runstrategies(cerebro, iterstrat, predata=False):
-<<<<<<< HEAD
-    """Executes the main loop of strategies.
-
-    :param cerebro: Cerebro instance
-    :param iterstrat: Strategy iterator
-    :param predata: Preload flag (Default value = False)
-
-=======
     """
     Executes the main loop of strategies.
     :param cerebro: Cerebro instance
     :param iterstrat: Strategy iterator
     :param predata: Pre-loading flag
->>>>>>> 6a756d95
     """
     cerebro._init_stcount()
     cerebro.runningstrats = runstrats = list()
@@ -235,20 +207,11 @@
 
 
 def prerunstrategies(cerebro, iterstrat, predata=False):
-<<<<<<< HEAD
-    """Executes the pre-processing of strategies before the main loop.
-
-    :param cerebro: Cerebro instance
-    :param iterstrat: Strategy iterator
-    :param predata: Preload flag (Default value = False)
-
-=======
     """
     Executes the pre-processing of strategies before the main loop.
     :param cerebro: Cerebro instance
     :param iterstrat: Strategy iterator
     :param predata: Pre-loading flag
->>>>>>> 6a756d95
     """
     cerebro._init_stcount()
     cerebro.runningstrats = runstrats = list()
@@ -319,36 +282,20 @@
 
 
 def runstrategieskenel(cerebro):
-    """Executes the main kernel of strategies (placeholder for future extensions).
-
-    :param cerebro: Cerebro instance
-
-    """
-<<<<<<< HEAD
-    # Placeholder: implement specific logic if necessary
-=======
+    """
     Executes the main kernel of strategies (placeholder for future extensions).
     :param cerebro: Cerebro instance
     """
     # Placeholder: implement specific logic if needed
     pass
->>>>>>> 6a756d95
 
 
 def _runnext(cerebro, runstrats):
-    """Executes the "next" execution loop for strategies.
-
-    :param cerebro: Cerebro instance
-    :param runstrats: List of strategies in execution
-
-    """
-<<<<<<< HEAD
-=======
+    """
     Executes the "next" execution loop for strategies.
     :param cerebro: Cerebro instance
     :param runstrats: List of running strategies
     """
->>>>>>> 6a756d95
     # Implementation extracted from cerebro.py
     for strat in runstrats:
         while not strat.stop():
@@ -356,19 +303,11 @@
 
 
 def _runonce(cerebro, runstrats):
-    """Executes the "runonce" execution loop for strategies.
-
-    :param cerebro: Cerebro instance
-    :param runstrats: List of strategies in execution
-
-    """
-<<<<<<< HEAD
-=======
+    """
     Executes the "runonce" execution loop for strategies.
     :param cerebro: Cerebro instance
     :param runstrats: List of running strategies
     """
->>>>>>> 6a756d95
     # Implementation extracted from cerebro.py
     for strat in runstrats:
         strat.runonce()